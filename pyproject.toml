--- conflicted
+++ resolved
@@ -1,10 +1,6 @@
 [project]
 name = "nonebot-plugin-dst-qq"
-<<<<<<< HEAD
-version = "0.4.3"
-=======
-version = "0.4.4"
->>>>>>> 2790ca02
+version = "0.4.5"
 description = "基于 NoneBot2 的饥荒管理平台 (DMP) QQ 机器人插件，支持游戏信息查询、命令执行和消息互通功能"
 readme = "README.md"
 requires-python = ">=3.9, <4.0"
